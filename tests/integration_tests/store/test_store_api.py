--- conflicted
+++ resolved
@@ -1,213 +1,212 @@
-<<<<<<< HEAD
-"""Integration tests for store API endpoints."""
-
-import json
-from uuid import uuid4
-
-
-class TestCreateMemoryEndpoint:
-    """Tests for POST /v1/store/memories endpoint."""
-
-    def test_create_memory_success(self, client, mock_store, auth_headers):
-        """Test successful memory creation."""
-        # Arrange
-        memory_id = str(uuid4())
-        mock_store.astore.return_value = memory_id
-        payload = {
-            "content": "Test memory content",
-            "memory_type": "episodic",
-            "category": "general",
-            "metadata": {"key": "value"},
-        }
-
-        # Act
-        response = client.post("/v1/store/memories", json=payload, headers=auth_headers)
-
-        # Assert
-        assert response.status_code == 200
-        data = response.json()
-        assert data["success"] is True
-        assert data["message"] == "Memory stored successfully"
-        assert data["data"]["memory_id"] == memory_id
-
-    def test_create_memory_with_minimal_fields(self, client, mock_store, auth_headers):
-        """Test memory creation with only required fields."""
-        # Arrange
-        memory_id = str(uuid4())
-        mock_store.astore.return_value = memory_id
-        payload = {"content": "Minimal memory"}
-
-        # Act
-        response = client.post("/v1/store/memories", json=payload, headers=auth_headers)
-
-        # Assert
-        assert response.status_code == 200
-        data = response.json()
-        assert data["data"]["memory_id"] == memory_id
-
-    def test_create_memory_with_config_and_options(self, client, mock_store, auth_headers):
-        """Test memory creation with config and options."""
-        # Arrange
-        memory_id = str(uuid4())
-        mock_store.astore.return_value = memory_id
-        payload = {
-            "content": "Test memory",
-            "config": {"model": "custom"},
-            "options": {"timeout": 30},
-        }
-
-        # Act
-        response = client.post("/v1/store/memories", json=payload, headers=auth_headers)
-
-        # Assert
-        assert response.status_code == 200
-        data = response.json()
-        assert data["data"]["memory_id"] == memory_id
-
-    def test_create_memory_missing_content(self, client, auth_headers):
-        """Test memory creation without required content field."""
-        # Arrange
-        payload = {"category": "general"}
-
-        # Act
-        response = client.post("/v1/store/memories", json=payload, headers=auth_headers)
-
-        # Assert
-        assert response.status_code == 422  # Validation error
-
-    def test_create_memory_invalid_memory_type(self, client, auth_headers):
-        """Test memory creation with invalid memory type."""
-        # Arrange
-        payload = {"content": "Test", "memory_type": "invalid_type"}
-
-        # Act
-        response = client.post("/v1/store/memories", json=payload, headers=auth_headers)
-
-        # Assert
-        assert response.status_code == 422  # Validation error
-
-
-class TestSearchMemoriesEndpoint:
-    """Tests for POST /v1/store/search endpoint."""
-
-    def test_search_memories_success(self, client, mock_store, auth_headers, sample_memory_results):
-        """Test successful memory search."""
-        # Arrange
-        mock_store.asearch.return_value = sample_memory_results
-        payload = {"query": "test query"}
-
-        # Act
-        response = client.post("/v1/store/search", json=payload, headers=auth_headers)
-
-        # Assert
-        assert response.status_code == 200
-        data = response.json()
-        assert data["success"] is True
-        assert len(data["data"]["results"]) == 2
-        assert data["data"]["results"][0]["content"] == "First memory"
-
-    def test_search_memories_with_filters(
-        self, client, mock_store, auth_headers, sample_memory_results
-    ):
-        """Test memory search with filters."""
-        # Arrange
-        mock_store.asearch.return_value = sample_memory_results
-        payload = {
-            "query": "test query",
-            "memory_type": "episodic",
-            "category": "general",
-            "limit": 5,
-            "score_threshold": 0.8,
-            "filters": {"tag": "important"},
-        }
-
-        # Act
-        response = client.post("/v1/store/search", json=payload, headers=auth_headers)
-
-        # Assert
-        assert response.status_code == 200
-        data = response.json()
-        assert len(data["data"]["results"]) == 2
-
-    def test_search_memories_with_retrieval_strategy(
-        self, client, mock_store, auth_headers, sample_memory_results
-    ):
-        """Test memory search with retrieval strategy."""
-        # Arrange
-        mock_store.asearch.return_value = sample_memory_results
-        payload = {
-            "query": "test query",
-            "retrieval_strategy": "hybrid",
-            "distance_metric": "euclidean",
-            "max_tokens": 2000,
-        }
-
-        # Act
-        response = client.post("/v1/store/search", json=payload, headers=auth_headers)
-
-        # Assert
-        assert response.status_code == 200
-        data = response.json()
-        assert data["success"] is True
-
-    def test_search_memories_empty_results(self, client, mock_store, auth_headers):
-        """Test memory search with no results."""
-        # Arrange
-        mock_store.asearch.return_value = []
-        payload = {"query": "nonexistent query"}
-
-        # Act
-        response = client.post("/v1/store/search", json=payload, headers=auth_headers)
-
-        # Assert
-        assert response.status_code == 200
-        data = response.json()
-        assert len(data["data"]["results"]) == 0
-
-    def test_search_memories_missing_query(self, client, auth_headers):
-        """Test memory search without required query."""
-        # Arrange
-        payload = {"limit": 10}
-
-        # Act
-        response = client.post("/v1/store/search", json=payload, headers=auth_headers)
-
-        # Assert
-        assert response.status_code == 422  # Validation error
-
-    def test_search_memories_invalid_limit(self, client, auth_headers):
-        """Test memory search with invalid limit."""
-        # Arrange
-        payload = {"query": "test", "limit": 0}
-
-        # Act
-        response = client.post("/v1/store/search", json=payload, headers=auth_headers)
-
-        # Assert
-        assert response.status_code == 422  # Validation error
-
-
-class TestGetMemoryEndpoint:
-    """Tests for GET /v1/store/memories/{memory_id} endpoint."""
-
-    def test_get_memory_success(
-        self, client, mock_store, auth_headers, sample_memory_id, sample_memory_result
-    ):
-        """Test successful memory retrieval."""
-        # Arrange
-        mock_store.aget.return_value = sample_memory_result
+# """Integration tests for store API endpoints."""
+
+# import json
+# from uuid import uuid4
+
+
+# class TestCreateMemoryEndpoint:
+#     """Tests for POST /v1/store/memories endpoint."""
+
+#     def test_create_memory_success(self, client, mock_store, auth_headers):
+#         """Test successful memory creation."""
+#         # Arrange
+#         memory_id = str(uuid4())
+#         mock_store.astore.return_value = memory_id
+#         payload = {
+#             "content": "Test memory content",
+#             "memory_type": "episodic",
+#             "category": "general",
+#             "metadata": {"key": "value"},
+#         }
+
+#         # Act
+#         response = client.post("/v1/store/memories", json=payload, headers=auth_headers)
+
+#         # Assert
+#         assert response.status_code == 200
+#         data = response.json()
+#         assert data["success"] is True
+#         assert data["message"] == "Memory stored successfully"
+#         assert data["data"]["memory_id"] == memory_id
+
+#     def test_create_memory_with_minimal_fields(self, client, mock_store, auth_headers):
+#         """Test memory creation with only required fields."""
+#         # Arrange
+#         memory_id = str(uuid4())
+#         mock_store.astore.return_value = memory_id
+#         payload = {"content": "Minimal memory"}
+
+#         # Act
+#         response = client.post("/v1/store/memories", json=payload, headers=auth_headers)
+
+#         # Assert
+#         assert response.status_code == 200
+#         data = response.json()
+#         assert data["data"]["memory_id"] == memory_id
+
+#     def test_create_memory_with_config_and_options(self, client, mock_store, auth_headers):
+#         """Test memory creation with config and options."""
+#         # Arrange
+#         memory_id = str(uuid4())
+#         mock_store.astore.return_value = memory_id
+#         payload = {
+#             "content": "Test memory",
+#             "config": {"model": "custom"},
+#             "options": {"timeout": 30},
+#         }
+
+#         # Act
+#         response = client.post("/v1/store/memories", json=payload, headers=auth_headers)
+
+#         # Assert
+#         assert response.status_code == 200
+#         data = response.json()
+#         assert data["data"]["memory_id"] == memory_id
+
+#     def test_create_memory_missing_content(self, client, auth_headers):
+#         """Test memory creation without required content field."""
+#         # Arrange
+#         payload = {"category": "general"}
+
+#         # Act
+#         response = client.post("/v1/store/memories", json=payload, headers=auth_headers)
+
+#         # Assert
+#         assert response.status_code == 422  # Validation error
+
+#     def test_create_memory_invalid_memory_type(self, client, auth_headers):
+#         """Test memory creation with invalid memory type."""
+#         # Arrange
+#         payload = {"content": "Test", "memory_type": "invalid_type"}
+
+#         # Act
+#         response = client.post("/v1/store/memories", json=payload, headers=auth_headers)
+
+#         # Assert
+#         assert response.status_code == 422  # Validation error
+
+
+# class TestSearchMemoriesEndpoint:
+#     """Tests for POST /v1/store/search endpoint."""
+
+#     def test_search_memories_success(self, client, mock_store, auth_headers, sample_memory_results):
+#         """Test successful memory search."""
+#         # Arrange
+#         mock_store.asearch.return_value = sample_memory_results
+#         payload = {"query": "test query"}
+
+#         # Act
+#         response = client.post("/v1/store/search", json=payload, headers=auth_headers)
+
+#         # Assert
+#         assert response.status_code == 200
+#         data = response.json()
+#         assert data["success"] is True
+#         assert len(data["data"]["results"]) == 2
+#         assert data["data"]["results"][0]["content"] == "First memory"
+
+#     def test_search_memories_with_filters(
+#         self, client, mock_store, auth_headers, sample_memory_results
+#     ):
+#         """Test memory search with filters."""
+#         # Arrange
+#         mock_store.asearch.return_value = sample_memory_results
+#         payload = {
+#             "query": "test query",
+#             "memory_type": "episodic",
+#             "category": "general",
+#             "limit": 5,
+#             "score_threshold": 0.8,
+#             "filters": {"tag": "important"},
+#         }
+
+#         # Act
+#         response = client.post("/v1/store/search", json=payload, headers=auth_headers)
+
+#         # Assert
+#         assert response.status_code == 200
+#         data = response.json()
+#         assert len(data["data"]["results"]) == 2
+
+#     def test_search_memories_with_retrieval_strategy(
+#         self, client, mock_store, auth_headers, sample_memory_results
+#     ):
+#         """Test memory search with retrieval strategy."""
+#         # Arrange
+#         mock_store.asearch.return_value = sample_memory_results
+#         payload = {
+#             "query": "test query",
+#             "retrieval_strategy": "hybrid",
+#             "distance_metric": "euclidean",
+#             "max_tokens": 2000,
+#         }
+
+#         # Act
+#         response = client.post("/v1/store/search", json=payload, headers=auth_headers)
+
+#         # Assert
+#         assert response.status_code == 200
+#         data = response.json()
+#         assert data["success"] is True
+
+#     def test_search_memories_empty_results(self, client, mock_store, auth_headers):
+#         """Test memory search with no results."""
+#         # Arrange
+#         mock_store.asearch.return_value = []
+#         payload = {"query": "nonexistent query"}
+
+#         # Act
+#         response = client.post("/v1/store/search", json=payload, headers=auth_headers)
+
+#         # Assert
+#         assert response.status_code == 200
+#         data = response.json()
+#         assert len(data["data"]["results"]) == 0
+
+#     def test_search_memories_missing_query(self, client, auth_headers):
+#         """Test memory search without required query."""
+#         # Arrange
+#         payload = {"limit": 10}
+
+#         # Act
+#         response = client.post("/v1/store/search", json=payload, headers=auth_headers)
+
+#         # Assert
+#         assert response.status_code == 422  # Validation error
+
+#     def test_search_memories_invalid_limit(self, client, auth_headers):
+#         """Test memory search with invalid limit."""
+#         # Arrange
+#         payload = {"query": "test", "limit": 0}
+
+#         # Act
+#         response = client.post("/v1/store/search", json=payload, headers=auth_headers)
+
+#         # Assert
+#         assert response.status_code == 422  # Validation error
+
+
+# class TestGetMemoryEndpoint:
+#     """Tests for GET /v1/store/memories/{memory_id} endpoint."""
+
+#     def test_get_memory_success(
+#         self, client, mock_store, auth_headers, sample_memory_id, sample_memory_result
+#     ):
+#         """Test successful memory retrieval."""
+#         # Arrange
+#         mock_store.aget.return_value = sample_memory_result
 
         # Act
         response = client.post(
             f"/v1/store/memories/{sample_memory_id}", json=None, headers=auth_headers
         )
 
-        # Assert
-        assert response.status_code == 200
-        data = response.json()
-        assert data["success"] is True
-        assert data["data"]["memory"]["id"] == sample_memory_id
-        assert data["data"]["memory"]["content"] == "This is a test memory"
+#         # Assert
+#         assert response.status_code == 200
+#         data = response.json()
+#         assert data["success"] is True
+#         assert data["data"]["memory"]["id"] == sample_memory_id
+#         assert data["data"]["memory"]["content"] == "This is a test memory"
 
     def test_get_memory_with_config(
         self, client, mock_store, auth_headers, sample_memory_id, sample_memory_result
@@ -224,10 +223,10 @@
             headers=auth_headers,
         )
 
-        # Assert
-        assert response.status_code == 200
-        data = response.json()
-        assert data["success"] is True
+#         # Assert
+#         assert response.status_code == 200
+#         data = response.json()
+#         assert data["success"] is True
 
     def test_get_memory_with_options(
         self, client, mock_store, auth_headers, sample_memory_id, sample_memory_result
@@ -244,25 +243,25 @@
             headers=auth_headers,
         )
 
-        # Assert
-        assert response.status_code == 200
-        data = response.json()
-        assert data["success"] is True
-
-    def test_get_memory_not_found(self, client, mock_store, auth_headers, sample_memory_id):
-        """Test retrieving non-existent memory."""
-        # Arrange
-        mock_store.aget.return_value = None
+#         # Assert
+#         assert response.status_code == 200
+#         data = response.json()
+#         assert data["success"] is True
+
+#     def test_get_memory_not_found(self, client, mock_store, auth_headers, sample_memory_id):
+#         """Test retrieving non-existent memory."""
+#         # Arrange
+#         mock_store.aget.return_value = None
 
         # Act
         response = client.post(
             f"/v1/store/memories/{sample_memory_id}", json=None, headers=auth_headers
         )
 
-        # Assert
-        assert response.status_code == 200
-        data = response.json()
-        assert data["data"]["memory"] is None
+#         # Assert
+#         assert response.status_code == 200
+#         data = response.json()
+#         assert data["data"]["memory"] is None
 
     def test_get_memory_invalid_json_config(self, client, auth_headers, sample_memory_id):
         """Test memory retrieval with invalid JSON config."""
@@ -273,8 +272,8 @@
             headers=auth_headers,
         )
 
-        # Assert
-        assert response.status_code == 400
+#         # Assert
+#         assert response.status_code == 400
 
     def test_get_memory_non_dict_config(self, client, auth_headers, sample_memory_id):
         """Test memory retrieval with non-dict config."""
@@ -285,42 +284,42 @@
             headers=auth_headers,
         )
 
-        # Assert
-        assert response.status_code == 400
+#         # Assert
+#         assert response.status_code == 400
 
 
 class TestListMemoriesEndpoint:
     """Tests for POST /v1/store/memories/list endpoint."""
 
-    def test_list_memories_success(self, client, mock_store, auth_headers, sample_memory_results):
-        """Test successful memory listing."""
-        # Arrange
-        mock_store.aget_all.return_value = sample_memory_results
+#     def test_list_memories_success(self, client, mock_store, auth_headers, sample_memory_results):
+#         """Test successful memory listing."""
+#         # Arrange
+#         mock_store.aget_all.return_value = sample_memory_results
 
         # Act
         response = client.post("/v1/store/memories/list", json=None, headers=auth_headers)
 
-        # Assert
-        assert response.status_code == 200
-        data = response.json()
-        assert data["success"] is True
-        assert len(data["data"]["memories"]) == 2
-        assert data["data"]["memories"][0]["content"] == "First memory"
-
-    def test_list_memories_with_custom_limit(
-        self, client, mock_store, auth_headers, sample_memory_results
-    ):
-        """Test memory listing with custom limit."""
-        # Arrange
-        mock_store.aget_all.return_value = sample_memory_results[:1]
+#         # Assert
+#         assert response.status_code == 200
+#         data = response.json()
+#         assert data["success"] is True
+#         assert len(data["data"]["memories"]) == 2
+#         assert data["data"]["memories"][0]["content"] == "First memory"
+
+#     def test_list_memories_with_custom_limit(
+#         self, client, mock_store, auth_headers, sample_memory_results
+#     ):
+#         """Test memory listing with custom limit."""
+#         # Arrange
+#         mock_store.aget_all.return_value = sample_memory_results[:1]
 
         # Act
         response = client.post("/v1/store/memories/list", json={"limit": 1}, headers=auth_headers)
 
-        # Assert
-        assert response.status_code == 200
-        data = response.json()
-        assert len(data["data"]["memories"]) == 1
+#         # Assert
+#         assert response.status_code == 200
+#         data = response.json()
+#         assert len(data["data"]["memories"]) == 1
 
     def test_list_memories_with_config(
         self, client, mock_store, auth_headers, sample_memory_results
@@ -335,10 +334,10 @@
             "/v1/store/memories/list", json={"config": config}, headers=auth_headers
         )
 
-        # Assert
-        assert response.status_code == 200
-        data = response.json()
-        assert data["success"] is True
+#         # Assert
+#         assert response.status_code == 200
+#         data = response.json()
+#         assert data["success"] is True
 
     def test_list_memories_with_options(
         self, client, mock_store, auth_headers, sample_memory_results
@@ -353,163 +352,163 @@
             "/v1/store/memories/list", json={"options": options}, headers=auth_headers
         )
 
-        # Assert
-        assert response.status_code == 200
-        data = response.json()
-        assert data["success"] is True
-
-    def test_list_memories_empty(self, client, mock_store, auth_headers):
-        """Test memory listing when no memories exist."""
-        # Arrange
-        mock_store.aget_all.return_value = []
+#         # Assert
+#         assert response.status_code == 200
+#         data = response.json()
+#         assert data["success"] is True
+
+#     def test_list_memories_empty(self, client, mock_store, auth_headers):
+#         """Test memory listing when no memories exist."""
+#         # Arrange
+#         mock_store.aget_all.return_value = []
 
         # Act
         response = client.post("/v1/store/memories/list", json=None, headers=auth_headers)
 
-        # Assert
-        assert response.status_code == 200
-        data = response.json()
-        assert len(data["data"]["memories"]) == 0
+#         # Assert
+#         assert response.status_code == 200
+#         data = response.json()
+#         assert len(data["data"]["memories"]) == 0
 
     def test_list_memories_invalid_limit(self, client, auth_headers):
         """Test memory listing with invalid limit."""
         # Act
         response = client.post("/v1/store/memories/list", json={"limit": 0}, headers=auth_headers)
 
-        # Assert
-        assert response.status_code == 422  # Validation error
-
-
-class TestUpdateMemoryEndpoint:
-    """Tests for PUT /v1/store/memories/{memory_id} endpoint."""
-
-    def test_update_memory_success(self, client, mock_store, auth_headers, sample_memory_id):
-        """Test successful memory update."""
-        # Arrange
-        mock_store.aupdate.return_value = {"updated": True}
-        payload = {
-            "content": "Updated content",
-            "metadata": {"updated": True},
-        }
-
-        # Act
-        response = client.put(
-            f"/v1/store/memories/{sample_memory_id}",
-            json=payload,
-            headers=auth_headers,
-        )
-
-        # Assert
-        assert response.status_code == 200
-        data = response.json()
-        assert data["success"] is True
-        assert data["message"] == "Memory updated successfully"
-        assert data["data"]["success"] is True
-
-    def test_update_memory_with_config(self, client, mock_store, auth_headers, sample_memory_id):
-        """Test memory update with config."""
-        # Arrange
-        mock_store.aupdate.return_value = {"updated": True}
-        payload = {
-            "content": "Updated content",
-            "config": {"version": 2},
-        }
-
-        # Act
-        response = client.put(
-            f"/v1/store/memories/{sample_memory_id}",
-            json=payload,
-            headers=auth_headers,
-        )
-
-        # Assert
-        assert response.status_code == 200
-        data = response.json()
-        assert data["success"] is True
-
-    def test_update_memory_with_options(self, client, mock_store, auth_headers, sample_memory_id):
-        """Test memory update with options."""
-        # Arrange
-        mock_store.aupdate.return_value = {"updated": True}
-        payload = {
-            "content": "Updated content",
-            "options": {"force": True},
-        }
-
-        # Act
-        response = client.put(
-            f"/v1/store/memories/{sample_memory_id}",
-            json=payload,
-            headers=auth_headers,
-        )
-
-        # Assert
-        assert response.status_code == 200
-        data = response.json()
-        assert data["success"] is True
-
-    def test_update_memory_missing_content(self, client, auth_headers, sample_memory_id):
-        """Test memory update without required content."""
-        # Arrange
-        payload = {"metadata": {"updated": True}}
-
-        # Act
-        response = client.put(
-            f"/v1/store/memories/{sample_memory_id}",
-            json=payload,
-            headers=auth_headers,
-        )
-
-        # Assert
-        assert response.status_code == 422  # Validation error
-
-    def test_update_memory_with_metadata_only(
-        self, client, mock_store, auth_headers, sample_memory_id
-    ):
-        """Test memory update with content and metadata."""
-        # Arrange
-        mock_store.aupdate.return_value = {"updated": True}
-        payload = {
-            "content": "Same content",
-            "metadata": {"new_key": "new_value"},
-        }
-
-        # Act
-        response = client.put(
-            f"/v1/store/memories/{sample_memory_id}",
-            json=payload,
-            headers=auth_headers,
-        )
-
-        # Assert
-        assert response.status_code == 200
-        data = response.json()
-        assert data["success"] is True
-
-
-class TestDeleteMemoryEndpoint:
-    """Tests for DELETE /v1/store/memories/{memory_id} endpoint."""
-
-    def test_delete_memory_success(self, client, mock_store, auth_headers, sample_memory_id):
-        """Test successful memory deletion."""
-        # Arrange
-        mock_store.adelete.return_value = {"deleted": True}
-
-        # Act
-        response = client.delete(f"/v1/store/memories/{sample_memory_id}", headers=auth_headers)
-
-        # Assert
-        assert response.status_code == 200
-        data = response.json()
-        assert data["success"] is True
-        assert data["message"] == "Memory deleted successfully"
-        assert data["data"]["success"] is True
-
-    def test_delete_memory_with_config(self, client, mock_store, auth_headers, sample_memory_id):
-        """Test memory deletion with config."""
-        # Arrange
-        mock_store.adelete.return_value = {"deleted": True}
-        payload = {"config": {"soft_delete": True}}
+#         # Assert
+#         assert response.status_code == 422  # Validation error
+
+
+# class TestUpdateMemoryEndpoint:
+#     """Tests for PUT /v1/store/memories/{memory_id} endpoint."""
+
+#     def test_update_memory_success(self, client, mock_store, auth_headers, sample_memory_id):
+#         """Test successful memory update."""
+#         # Arrange
+#         mock_store.aupdate.return_value = {"updated": True}
+#         payload = {
+#             "content": "Updated content",
+#             "metadata": {"updated": True},
+#         }
+
+#         # Act
+#         response = client.put(
+#             f"/v1/store/memories/{sample_memory_id}",
+#             json=payload,
+#             headers=auth_headers,
+#         )
+
+#         # Assert
+#         assert response.status_code == 200
+#         data = response.json()
+#         assert data["success"] is True
+#         assert data["message"] == "Memory updated successfully"
+#         assert data["data"]["success"] is True
+
+#     def test_update_memory_with_config(self, client, mock_store, auth_headers, sample_memory_id):
+#         """Test memory update with config."""
+#         # Arrange
+#         mock_store.aupdate.return_value = {"updated": True}
+#         payload = {
+#             "content": "Updated content",
+#             "config": {"version": 2},
+#         }
+
+#         # Act
+#         response = client.put(
+#             f"/v1/store/memories/{sample_memory_id}",
+#             json=payload,
+#             headers=auth_headers,
+#         )
+
+#         # Assert
+#         assert response.status_code == 200
+#         data = response.json()
+#         assert data["success"] is True
+
+#     def test_update_memory_with_options(self, client, mock_store, auth_headers, sample_memory_id):
+#         """Test memory update with options."""
+#         # Arrange
+#         mock_store.aupdate.return_value = {"updated": True}
+#         payload = {
+#             "content": "Updated content",
+#             "options": {"force": True},
+#         }
+
+#         # Act
+#         response = client.put(
+#             f"/v1/store/memories/{sample_memory_id}",
+#             json=payload,
+#             headers=auth_headers,
+#         )
+
+#         # Assert
+#         assert response.status_code == 200
+#         data = response.json()
+#         assert data["success"] is True
+
+#     def test_update_memory_missing_content(self, client, auth_headers, sample_memory_id):
+#         """Test memory update without required content."""
+#         # Arrange
+#         payload = {"metadata": {"updated": True}}
+
+#         # Act
+#         response = client.put(
+#             f"/v1/store/memories/{sample_memory_id}",
+#             json=payload,
+#             headers=auth_headers,
+#         )
+
+#         # Assert
+#         assert response.status_code == 422  # Validation error
+
+#     def test_update_memory_with_metadata_only(
+#         self, client, mock_store, auth_headers, sample_memory_id
+#     ):
+#         """Test memory update with content and metadata."""
+#         # Arrange
+#         mock_store.aupdate.return_value = {"updated": True}
+#         payload = {
+#             "content": "Same content",
+#             "metadata": {"new_key": "new_value"},
+#         }
+
+#         # Act
+#         response = client.put(
+#             f"/v1/store/memories/{sample_memory_id}",
+#             json=payload,
+#             headers=auth_headers,
+#         )
+
+#         # Assert
+#         assert response.status_code == 200
+#         data = response.json()
+#         assert data["success"] is True
+
+
+# class TestDeleteMemoryEndpoint:
+#     """Tests for DELETE /v1/store/memories/{memory_id} endpoint."""
+
+#     def test_delete_memory_success(self, client, mock_store, auth_headers, sample_memory_id):
+#         """Test successful memory deletion."""
+#         # Arrange
+#         mock_store.adelete.return_value = {"deleted": True}
+
+#         # Act
+#         response = client.delete(f"/v1/store/memories/{sample_memory_id}", headers=auth_headers)
+
+#         # Assert
+#         assert response.status_code == 200
+#         data = response.json()
+#         assert data["success"] is True
+#         assert data["message"] == "Memory deleted successfully"
+#         assert data["data"]["success"] is True
+
+#     def test_delete_memory_with_config(self, client, mock_store, auth_headers, sample_memory_id):
+#         """Test memory deletion with config."""
+#         # Arrange
+#         mock_store.adelete.return_value = {"deleted": True}
+#         payload = {"config": {"soft_delete": True}}
 
         # Act
         response = client.request(
@@ -519,16 +518,16 @@
             headers=auth_headers,
         )
 
-        # Assert
-        assert response.status_code == 200
-        data = response.json()
-        assert data["success"] is True
-
-    def test_delete_memory_with_options(self, client, mock_store, auth_headers, sample_memory_id):
-        """Test memory deletion with options."""
-        # Arrange
-        mock_store.adelete.return_value = {"deleted": True}
-        payload = {"options": {"force": True}}
+#         # Assert
+#         assert response.status_code == 200
+#         data = response.json()
+#         assert data["success"] is True
+
+#     def test_delete_memory_with_options(self, client, mock_store, auth_headers, sample_memory_id):
+#         """Test memory deletion with options."""
+#         # Arrange
+#         mock_store.adelete.return_value = {"deleted": True}
+#         payload = {"options": {"force": True}}
 
         # Act
         response = client.request(
@@ -538,72 +537,72 @@
             headers=auth_headers,
         )
 
-        # Assert
-        assert response.status_code == 200
-        data = response.json()
-        assert data["success"] is True
-
-    def test_delete_memory_without_payload(
-        self, client, mock_store, auth_headers, sample_memory_id
-    ):
-        """Test memory deletion without payload."""
-        # Arrange
-        mock_store.adelete.return_value = {"deleted": True}
-
-        # Act
-        response = client.delete(f"/v1/store/memories/{sample_memory_id}", headers=auth_headers)
-
-        # Assert
-        assert response.status_code == 200
-        data = response.json()
-        assert data["success"] is True
-
-
-class TestForgetMemoryEndpoint:
-    """Tests for POST /v1/store/memories/forget endpoint."""
-
-    def test_forget_memory_with_memory_type(self, client, mock_store, auth_headers):
-        """Test forgetting memories by type."""
-        # Arrange
-        mock_store.aforget_memory.return_value = {"count": 5}
-        payload = {"memory_type": "episodic"}
-
-        # Act
-        response = client.post("/v1/store/memories/forget", json=payload, headers=auth_headers)
-
-        # Assert
-        assert response.status_code == 200
-        data = response.json()
-        assert data["success"] is True
-        assert data["message"] == "Memories removed successfully"
-        assert data["data"]["success"] is True
-
-    def test_forget_memory_with_category(self, client, mock_store, auth_headers):
-        """Test forgetting memories by category."""
-        # Arrange
-        mock_store.aforget_memory.return_value = {"count": 3}
-        payload = {"category": "work"}
-
-        # Act
-        response = client.post("/v1/store/memories/forget", json=payload, headers=auth_headers)
-
-        # Assert
-        assert response.status_code == 200
-        data = response.json()
-        assert data["success"] is True
-
-    def test_forget_memory_with_filters(self, client, mock_store, auth_headers):
-        """Test forgetting memories with filters."""
-        # Arrange
-        mock_store.aforget_memory.return_value = {"count": 2}
-        payload = {
-            "memory_type": "semantic",
-            "category": "personal",
-            "filters": {"tag": "old"},
-        }
-
-        # Act
-        response = client.post("/v1/store/memories/forget", json=payload, headers=auth_headers)
+#         # Assert
+#         assert response.status_code == 200
+#         data = response.json()
+#         assert data["success"] is True
+
+#     def test_delete_memory_without_payload(
+#         self, client, mock_store, auth_headers, sample_memory_id
+#     ):
+#         """Test memory deletion without payload."""
+#         # Arrange
+#         mock_store.adelete.return_value = {"deleted": True}
+
+#         # Act
+#         response = client.delete(f"/v1/store/memories/{sample_memory_id}", headers=auth_headers)
+
+#         # Assert
+#         assert response.status_code == 200
+#         data = response.json()
+#         assert data["success"] is True
+
+
+# class TestForgetMemoryEndpoint:
+#     """Tests for POST /v1/store/memories/forget endpoint."""
+
+#     def test_forget_memory_with_memory_type(self, client, mock_store, auth_headers):
+#         """Test forgetting memories by type."""
+#         # Arrange
+#         mock_store.aforget_memory.return_value = {"count": 5}
+#         payload = {"memory_type": "episodic"}
+
+#         # Act
+#         response = client.post("/v1/store/memories/forget", json=payload, headers=auth_headers)
+
+#         # Assert
+#         assert response.status_code == 200
+#         data = response.json()
+#         assert data["success"] is True
+#         assert data["message"] == "Memories removed successfully"
+#         assert data["data"]["success"] is True
+
+#     def test_forget_memory_with_category(self, client, mock_store, auth_headers):
+#         """Test forgetting memories by category."""
+#         # Arrange
+#         mock_store.aforget_memory.return_value = {"count": 3}
+#         payload = {"category": "work"}
+
+#         # Act
+#         response = client.post("/v1/store/memories/forget", json=payload, headers=auth_headers)
+
+#         # Assert
+#         assert response.status_code == 200
+#         data = response.json()
+#         assert data["success"] is True
+
+#     def test_forget_memory_with_filters(self, client, mock_store, auth_headers):
+#         """Test forgetting memories with filters."""
+#         # Arrange
+#         mock_store.aforget_memory.return_value = {"count": 2}
+#         payload = {
+#             "memory_type": "semantic",
+#             "category": "personal",
+#             "filters": {"tag": "old"},
+#         }
+
+#         # Act
+#         response = client.post("/v1/store/memories/forget", json=payload, headers=auth_headers)
 
         # Assert
         print(f"Response body: {response.text}")
@@ -611,48 +610,48 @@
         data = response.json()
         assert data["success"] is True
 
-    def test_forget_memory_with_config_and_options(self, client, mock_store, auth_headers):
-        """Test forgetting memories with config and options."""
-        # Arrange
-        mock_store.aforget_memory.return_value = {"count": 1}
-        payload = {
-            "memory_type": "episodic",
-            "config": {"dry_run": True},
-            "options": {"verbose": True},
-        }
-
-        # Act
-        response = client.post("/v1/store/memories/forget", json=payload, headers=auth_headers)
-
-        # Assert
-        assert response.status_code == 200
-        data = response.json()
-        assert data["success"] is True
-
-    def test_forget_memory_empty_payload(self, client, mock_store, auth_headers):
-        """Test forgetting memories with empty payload."""
-        # Arrange
-        mock_store.aforget_memory.return_value = {"count": 0}
-        payload = {}
-
-        # Act
-        response = client.post("/v1/store/memories/forget", json=payload, headers=auth_headers)
-
-        # Assert
-        assert response.status_code == 200
-        data = response.json()
-        assert data["success"] is True
-
-    def test_forget_memory_invalid_memory_type(self, client, auth_headers):
-        """Test forgetting memories with invalid memory type."""
-        # Arrange
-        payload = {"memory_type": "invalid_type"}
-
-        # Act
-        response = client.post("/v1/store/memories/forget", json=payload, headers=auth_headers)
-
-        # Assert
-        assert response.status_code == 422  # Validation error
+#     def test_forget_memory_with_config_and_options(self, client, mock_store, auth_headers):
+#         """Test forgetting memories with config and options."""
+#         # Arrange
+#         mock_store.aforget_memory.return_value = {"count": 1}
+#         payload = {
+#             "memory_type": "episodic",
+#             "config": {"dry_run": True},
+#             "options": {"verbose": True},
+#         }
+
+#         # Act
+#         response = client.post("/v1/store/memories/forget", json=payload, headers=auth_headers)
+
+#         # Assert
+#         assert response.status_code == 200
+#         data = response.json()
+#         assert data["success"] is True
+
+#     def test_forget_memory_empty_payload(self, client, mock_store, auth_headers):
+#         """Test forgetting memories with empty payload."""
+#         # Arrange
+#         mock_store.aforget_memory.return_value = {"count": 0}
+#         payload = {}
+
+#         # Act
+#         response = client.post("/v1/store/memories/forget", json=payload, headers=auth_headers)
+
+#         # Assert
+#         assert response.status_code == 200
+#         data = response.json()
+#         assert data["success"] is True
+
+#     def test_forget_memory_invalid_memory_type(self, client, auth_headers):
+#         """Test forgetting memories with invalid memory type."""
+#         # Arrange
+#         payload = {"memory_type": "invalid_type"}
+
+#         # Act
+#         response = client.post("/v1/store/memories/forget", json=payload, headers=auth_headers)
+
+#         # Assert
+#         assert response.status_code == 422  # Validation error
 
 
 class TestAuthenticationRequirement:
@@ -688,696 +687,4 @@
     def test_forget_memory_without_auth(self, unauth_client):
         payload = {}
         response = unauth_client.post("/v1/store/memories/forget", json=payload)
-        assert response.status_code == 200
-=======
-# """Integration tests for store API endpoints."""
-
-# import json
-# from uuid import uuid4
-
-
-# class TestCreateMemoryEndpoint:
-#     """Tests for POST /v1/store/memories endpoint."""
-
-#     def test_create_memory_success(self, client, mock_store, auth_headers):
-#         """Test successful memory creation."""
-#         # Arrange
-#         memory_id = str(uuid4())
-#         mock_store.astore.return_value = memory_id
-#         payload = {
-#             "content": "Test memory content",
-#             "memory_type": "episodic",
-#             "category": "general",
-#             "metadata": {"key": "value"},
-#         }
-
-#         # Act
-#         response = client.post("/v1/store/memories", json=payload, headers=auth_headers)
-
-#         # Assert
-#         assert response.status_code == 200
-#         data = response.json()
-#         assert data["success"] is True
-#         assert data["message"] == "Memory stored successfully"
-#         assert data["data"]["memory_id"] == memory_id
-
-#     def test_create_memory_with_minimal_fields(self, client, mock_store, auth_headers):
-#         """Test memory creation with only required fields."""
-#         # Arrange
-#         memory_id = str(uuid4())
-#         mock_store.astore.return_value = memory_id
-#         payload = {"content": "Minimal memory"}
-
-#         # Act
-#         response = client.post("/v1/store/memories", json=payload, headers=auth_headers)
-
-#         # Assert
-#         assert response.status_code == 200
-#         data = response.json()
-#         assert data["data"]["memory_id"] == memory_id
-
-#     def test_create_memory_with_config_and_options(self, client, mock_store, auth_headers):
-#         """Test memory creation with config and options."""
-#         # Arrange
-#         memory_id = str(uuid4())
-#         mock_store.astore.return_value = memory_id
-#         payload = {
-#             "content": "Test memory",
-#             "config": {"model": "custom"},
-#             "options": {"timeout": 30},
-#         }
-
-#         # Act
-#         response = client.post("/v1/store/memories", json=payload, headers=auth_headers)
-
-#         # Assert
-#         assert response.status_code == 200
-#         data = response.json()
-#         assert data["data"]["memory_id"] == memory_id
-
-#     def test_create_memory_missing_content(self, client, auth_headers):
-#         """Test memory creation without required content field."""
-#         # Arrange
-#         payload = {"category": "general"}
-
-#         # Act
-#         response = client.post("/v1/store/memories", json=payload, headers=auth_headers)
-
-#         # Assert
-#         assert response.status_code == 422  # Validation error
-
-#     def test_create_memory_invalid_memory_type(self, client, auth_headers):
-#         """Test memory creation with invalid memory type."""
-#         # Arrange
-#         payload = {"content": "Test", "memory_type": "invalid_type"}
-
-#         # Act
-#         response = client.post("/v1/store/memories", json=payload, headers=auth_headers)
-
-#         # Assert
-#         assert response.status_code == 422  # Validation error
-
-
-# class TestSearchMemoriesEndpoint:
-#     """Tests for POST /v1/store/search endpoint."""
-
-#     def test_search_memories_success(self, client, mock_store, auth_headers, sample_memory_results):
-#         """Test successful memory search."""
-#         # Arrange
-#         mock_store.asearch.return_value = sample_memory_results
-#         payload = {"query": "test query"}
-
-#         # Act
-#         response = client.post("/v1/store/search", json=payload, headers=auth_headers)
-
-#         # Assert
-#         assert response.status_code == 200
-#         data = response.json()
-#         assert data["success"] is True
-#         assert len(data["data"]["results"]) == 2
-#         assert data["data"]["results"][0]["content"] == "First memory"
-
-#     def test_search_memories_with_filters(
-#         self, client, mock_store, auth_headers, sample_memory_results
-#     ):
-#         """Test memory search with filters."""
-#         # Arrange
-#         mock_store.asearch.return_value = sample_memory_results
-#         payload = {
-#             "query": "test query",
-#             "memory_type": "episodic",
-#             "category": "general",
-#             "limit": 5,
-#             "score_threshold": 0.8,
-#             "filters": {"tag": "important"},
-#         }
-
-#         # Act
-#         response = client.post("/v1/store/search", json=payload, headers=auth_headers)
-
-#         # Assert
-#         assert response.status_code == 200
-#         data = response.json()
-#         assert len(data["data"]["results"]) == 2
-
-#     def test_search_memories_with_retrieval_strategy(
-#         self, client, mock_store, auth_headers, sample_memory_results
-#     ):
-#         """Test memory search with retrieval strategy."""
-#         # Arrange
-#         mock_store.asearch.return_value = sample_memory_results
-#         payload = {
-#             "query": "test query",
-#             "retrieval_strategy": "hybrid",
-#             "distance_metric": "euclidean",
-#             "max_tokens": 2000,
-#         }
-
-#         # Act
-#         response = client.post("/v1/store/search", json=payload, headers=auth_headers)
-
-#         # Assert
-#         assert response.status_code == 200
-#         data = response.json()
-#         assert data["success"] is True
-
-#     def test_search_memories_empty_results(self, client, mock_store, auth_headers):
-#         """Test memory search with no results."""
-#         # Arrange
-#         mock_store.asearch.return_value = []
-#         payload = {"query": "nonexistent query"}
-
-#         # Act
-#         response = client.post("/v1/store/search", json=payload, headers=auth_headers)
-
-#         # Assert
-#         assert response.status_code == 200
-#         data = response.json()
-#         assert len(data["data"]["results"]) == 0
-
-#     def test_search_memories_missing_query(self, client, auth_headers):
-#         """Test memory search without required query."""
-#         # Arrange
-#         payload = {"limit": 10}
-
-#         # Act
-#         response = client.post("/v1/store/search", json=payload, headers=auth_headers)
-
-#         # Assert
-#         assert response.status_code == 422  # Validation error
-
-#     def test_search_memories_invalid_limit(self, client, auth_headers):
-#         """Test memory search with invalid limit."""
-#         # Arrange
-#         payload = {"query": "test", "limit": 0}
-
-#         # Act
-#         response = client.post("/v1/store/search", json=payload, headers=auth_headers)
-
-#         # Assert
-#         assert response.status_code == 422  # Validation error
-
-
-# class TestGetMemoryEndpoint:
-#     """Tests for GET /v1/store/memories/{memory_id} endpoint."""
-
-#     def test_get_memory_success(
-#         self, client, mock_store, auth_headers, sample_memory_id, sample_memory_result
-#     ):
-#         """Test successful memory retrieval."""
-#         # Arrange
-#         mock_store.aget.return_value = sample_memory_result
-
-#         # Act
-#         response = client.get(f"/v1/store/memories/{sample_memory_id}", headers=auth_headers)
-
-#         # Assert
-#         assert response.status_code == 200
-#         data = response.json()
-#         assert data["success"] is True
-#         assert data["data"]["memory"]["id"] == sample_memory_id
-#         assert data["data"]["memory"]["content"] == "This is a test memory"
-
-#     def test_get_memory_with_config(
-#         self, client, mock_store, auth_headers, sample_memory_id, sample_memory_result
-#     ):
-#         """Test memory retrieval with config parameter."""
-#         # Arrange
-#         mock_store.aget.return_value = sample_memory_result
-#         config = json.dumps({"include_metadata": True})
-
-#         # Act
-#         response = client.get(
-#             f"/v1/store/memories/{sample_memory_id}",
-#             params={"config": config},
-#             headers=auth_headers,
-#         )
-
-#         # Assert
-#         assert response.status_code == 200
-#         data = response.json()
-#         assert data["success"] is True
-
-#     def test_get_memory_with_options(
-#         self, client, mock_store, auth_headers, sample_memory_id, sample_memory_result
-#     ):
-#         """Test memory retrieval with options parameter."""
-#         # Arrange
-#         mock_store.aget.return_value = sample_memory_result
-#         options = json.dumps({"include_deleted": False})
-
-#         # Act
-#         response = client.get(
-#             f"/v1/store/memories/{sample_memory_id}",
-#             params={"options": options},
-#             headers=auth_headers,
-#         )
-
-#         # Assert
-#         assert response.status_code == 200
-#         data = response.json()
-#         assert data["success"] is True
-
-#     def test_get_memory_not_found(self, client, mock_store, auth_headers, sample_memory_id):
-#         """Test retrieving non-existent memory."""
-#         # Arrange
-#         mock_store.aget.return_value = None
-
-#         # Act
-#         response = client.get(f"/v1/store/memories/{sample_memory_id}", headers=auth_headers)
-
-#         # Assert
-#         assert response.status_code == 200
-#         data = response.json()
-#         assert data["data"]["memory"] is None
-
-#     def test_get_memory_invalid_json_config(self, client, auth_headers, sample_memory_id):
-#         """Test memory retrieval with invalid JSON config."""
-#         # Act
-#         response = client.get(
-#             f"/v1/store/memories/{sample_memory_id}",
-#             params={"config": "invalid json"},
-#             headers=auth_headers,
-#         )
-
-#         # Assert
-#         assert response.status_code == 400
-
-#     def test_get_memory_non_dict_config(self, client, auth_headers, sample_memory_id):
-#         """Test memory retrieval with non-dict config."""
-#         # Act
-#         response = client.get(
-#             f"/v1/store/memories/{sample_memory_id}",
-#             params={"config": json.dumps(["list", "not", "dict"])},
-#             headers=auth_headers,
-#         )
-
-#         # Assert
-#         assert response.status_code == 400
-
-
-# class TestListMemoriesEndpoint:
-#     """Tests for GET /v1/store/memories endpoint."""
-
-#     def test_list_memories_success(self, client, mock_store, auth_headers, sample_memory_results):
-#         """Test successful memory listing."""
-#         # Arrange
-#         mock_store.aget_all.return_value = sample_memory_results
-
-#         # Act
-#         response = client.get("/v1/store/memories", headers=auth_headers)
-
-#         # Assert
-#         assert response.status_code == 200
-#         data = response.json()
-#         assert data["success"] is True
-#         assert len(data["data"]["memories"]) == 2
-#         assert data["data"]["memories"][0]["content"] == "First memory"
-
-#     def test_list_memories_with_custom_limit(
-#         self, client, mock_store, auth_headers, sample_memory_results
-#     ):
-#         """Test memory listing with custom limit."""
-#         # Arrange
-#         mock_store.aget_all.return_value = sample_memory_results[:1]
-
-#         # Act
-#         response = client.get("/v1/store/memories", params={"limit": 1}, headers=auth_headers)
-
-#         # Assert
-#         assert response.status_code == 200
-#         data = response.json()
-#         assert len(data["data"]["memories"]) == 1
-
-#     def test_list_memories_with_config(
-#         self, client, mock_store, auth_headers, sample_memory_results
-#     ):
-#         """Test memory listing with config parameter."""
-#         # Arrange
-#         mock_store.aget_all.return_value = sample_memory_results
-#         config = json.dumps({"sort_order": "desc"})
-
-#         # Act
-#         response = client.get("/v1/store/memories", params={"config": config}, headers=auth_headers)
-
-#         # Assert
-#         assert response.status_code == 200
-#         data = response.json()
-#         assert data["success"] is True
-
-#     def test_list_memories_with_options(
-#         self, client, mock_store, auth_headers, sample_memory_results
-#     ):
-#         """Test memory listing with options parameter."""
-#         # Arrange
-#         mock_store.aget_all.return_value = sample_memory_results
-#         options = json.dumps({"sort_by": "created_at"})
-
-#         # Act
-#         response = client.get(
-#             "/v1/store/memories", params={"options": options}, headers=auth_headers
-#         )
-
-#         # Assert
-#         assert response.status_code == 200
-#         data = response.json()
-#         assert data["success"] is True
-
-#     def test_list_memories_empty(self, client, mock_store, auth_headers):
-#         """Test memory listing when no memories exist."""
-#         # Arrange
-#         mock_store.aget_all.return_value = []
-
-#         # Act
-#         response = client.get("/v1/store/memories", headers=auth_headers)
-
-#         # Assert
-#         assert response.status_code == 200
-#         data = response.json()
-#         assert len(data["data"]["memories"]) == 0
-
-#     def test_list_memories_invalid_limit(self, client, auth_headers):
-#         """Test memory listing with invalid limit."""
-#         # Act
-#         response = client.get("/v1/store/memories", params={"limit": 0}, headers=auth_headers)
-
-#         # Assert
-#         assert response.status_code == 422  # Validation error
-
-
-# class TestUpdateMemoryEndpoint:
-#     """Tests for PUT /v1/store/memories/{memory_id} endpoint."""
-
-#     def test_update_memory_success(self, client, mock_store, auth_headers, sample_memory_id):
-#         """Test successful memory update."""
-#         # Arrange
-#         mock_store.aupdate.return_value = {"updated": True}
-#         payload = {
-#             "content": "Updated content",
-#             "metadata": {"updated": True},
-#         }
-
-#         # Act
-#         response = client.put(
-#             f"/v1/store/memories/{sample_memory_id}",
-#             json=payload,
-#             headers=auth_headers,
-#         )
-
-#         # Assert
-#         assert response.status_code == 200
-#         data = response.json()
-#         assert data["success"] is True
-#         assert data["message"] == "Memory updated successfully"
-#         assert data["data"]["success"] is True
-
-#     def test_update_memory_with_config(self, client, mock_store, auth_headers, sample_memory_id):
-#         """Test memory update with config."""
-#         # Arrange
-#         mock_store.aupdate.return_value = {"updated": True}
-#         payload = {
-#             "content": "Updated content",
-#             "config": {"version": 2},
-#         }
-
-#         # Act
-#         response = client.put(
-#             f"/v1/store/memories/{sample_memory_id}",
-#             json=payload,
-#             headers=auth_headers,
-#         )
-
-#         # Assert
-#         assert response.status_code == 200
-#         data = response.json()
-#         assert data["success"] is True
-
-#     def test_update_memory_with_options(self, client, mock_store, auth_headers, sample_memory_id):
-#         """Test memory update with options."""
-#         # Arrange
-#         mock_store.aupdate.return_value = {"updated": True}
-#         payload = {
-#             "content": "Updated content",
-#             "options": {"force": True},
-#         }
-
-#         # Act
-#         response = client.put(
-#             f"/v1/store/memories/{sample_memory_id}",
-#             json=payload,
-#             headers=auth_headers,
-#         )
-
-#         # Assert
-#         assert response.status_code == 200
-#         data = response.json()
-#         assert data["success"] is True
-
-#     def test_update_memory_missing_content(self, client, auth_headers, sample_memory_id):
-#         """Test memory update without required content."""
-#         # Arrange
-#         payload = {"metadata": {"updated": True}}
-
-#         # Act
-#         response = client.put(
-#             f"/v1/store/memories/{sample_memory_id}",
-#             json=payload,
-#             headers=auth_headers,
-#         )
-
-#         # Assert
-#         assert response.status_code == 422  # Validation error
-
-#     def test_update_memory_with_metadata_only(
-#         self, client, mock_store, auth_headers, sample_memory_id
-#     ):
-#         """Test memory update with content and metadata."""
-#         # Arrange
-#         mock_store.aupdate.return_value = {"updated": True}
-#         payload = {
-#             "content": "Same content",
-#             "metadata": {"new_key": "new_value"},
-#         }
-
-#         # Act
-#         response = client.put(
-#             f"/v1/store/memories/{sample_memory_id}",
-#             json=payload,
-#             headers=auth_headers,
-#         )
-
-#         # Assert
-#         assert response.status_code == 200
-#         data = response.json()
-#         assert data["success"] is True
-
-
-# class TestDeleteMemoryEndpoint:
-#     """Tests for DELETE /v1/store/memories/{memory_id} endpoint."""
-
-#     def test_delete_memory_success(self, client, mock_store, auth_headers, sample_memory_id):
-#         """Test successful memory deletion."""
-#         # Arrange
-#         mock_store.adelete.return_value = {"deleted": True}
-
-#         # Act
-#         response = client.delete(f"/v1/store/memories/{sample_memory_id}", headers=auth_headers)
-
-#         # Assert
-#         assert response.status_code == 200
-#         data = response.json()
-#         assert data["success"] is True
-#         assert data["message"] == "Memory deleted successfully"
-#         assert data["data"]["success"] is True
-
-#     def test_delete_memory_with_config(self, client, mock_store, auth_headers, sample_memory_id):
-#         """Test memory deletion with config."""
-#         # Arrange
-#         mock_store.adelete.return_value = {"deleted": True}
-#         payload = {"config": {"soft_delete": True}}
-
-#         # Act
-#         response = client.delete(
-#             f"/v1/store/memories/{sample_memory_id}",
-#             json=payload,
-#             headers=auth_headers,
-#         )
-
-#         # Assert
-#         assert response.status_code == 200
-#         data = response.json()
-#         assert data["success"] is True
-
-#     def test_delete_memory_with_options(self, client, mock_store, auth_headers, sample_memory_id):
-#         """Test memory deletion with options."""
-#         # Arrange
-#         mock_store.adelete.return_value = {"deleted": True}
-#         payload = {"options": {"force": True}}
-
-#         # Act
-#         response = client.delete(
-#             f"/v1/store/memories/{sample_memory_id}",
-#             json=payload,
-#             headers=auth_headers,
-#         )
-
-#         # Assert
-#         assert response.status_code == 200
-#         data = response.json()
-#         assert data["success"] is True
-
-#     def test_delete_memory_without_payload(
-#         self, client, mock_store, auth_headers, sample_memory_id
-#     ):
-#         """Test memory deletion without payload."""
-#         # Arrange
-#         mock_store.adelete.return_value = {"deleted": True}
-
-#         # Act
-#         response = client.delete(f"/v1/store/memories/{sample_memory_id}", headers=auth_headers)
-
-#         # Assert
-#         assert response.status_code == 200
-#         data = response.json()
-#         assert data["success"] is True
-
-
-# class TestForgetMemoryEndpoint:
-#     """Tests for POST /v1/store/memories/forget endpoint."""
-
-#     def test_forget_memory_with_memory_type(self, client, mock_store, auth_headers):
-#         """Test forgetting memories by type."""
-#         # Arrange
-#         mock_store.aforget_memory.return_value = {"count": 5}
-#         payload = {"memory_type": "episodic"}
-
-#         # Act
-#         response = client.post("/v1/store/memories/forget", json=payload, headers=auth_headers)
-
-#         # Assert
-#         assert response.status_code == 200
-#         data = response.json()
-#         assert data["success"] is True
-#         assert data["message"] == "Memories removed successfully"
-#         assert data["data"]["success"] is True
-
-#     def test_forget_memory_with_category(self, client, mock_store, auth_headers):
-#         """Test forgetting memories by category."""
-#         # Arrange
-#         mock_store.aforget_memory.return_value = {"count": 3}
-#         payload = {"category": "work"}
-
-#         # Act
-#         response = client.post("/v1/store/memories/forget", json=payload, headers=auth_headers)
-
-#         # Assert
-#         assert response.status_code == 200
-#         data = response.json()
-#         assert data["success"] is True
-
-#     def test_forget_memory_with_filters(self, client, mock_store, auth_headers):
-#         """Test forgetting memories with filters."""
-#         # Arrange
-#         mock_store.aforget_memory.return_value = {"count": 2}
-#         payload = {
-#             "memory_type": "semantic",
-#             "category": "personal",
-#             "filters": {"tag": "old"},
-#         }
-
-#         # Act
-#         response = client.post("/v1/store/memories/forget", json=payload, headers=auth_headers)
-
-#         # Assert
-#         assert response.status_code == 200
-#         data = response.json()
-#         assert data["success"] is True
-
-#     def test_forget_memory_with_config_and_options(self, client, mock_store, auth_headers):
-#         """Test forgetting memories with config and options."""
-#         # Arrange
-#         mock_store.aforget_memory.return_value = {"count": 1}
-#         payload = {
-#             "memory_type": "episodic",
-#             "config": {"dry_run": True},
-#             "options": {"verbose": True},
-#         }
-
-#         # Act
-#         response = client.post("/v1/store/memories/forget", json=payload, headers=auth_headers)
-
-#         # Assert
-#         assert response.status_code == 200
-#         data = response.json()
-#         assert data["success"] is True
-
-#     def test_forget_memory_empty_payload(self, client, mock_store, auth_headers):
-#         """Test forgetting memories with empty payload."""
-#         # Arrange
-#         mock_store.aforget_memory.return_value = {"count": 0}
-#         payload = {}
-
-#         # Act
-#         response = client.post("/v1/store/memories/forget", json=payload, headers=auth_headers)
-
-#         # Assert
-#         assert response.status_code == 200
-#         data = response.json()
-#         assert data["success"] is True
-
-#     def test_forget_memory_invalid_memory_type(self, client, auth_headers):
-#         """Test forgetting memories with invalid memory type."""
-#         # Arrange
-#         payload = {"memory_type": "invalid_type"}
-
-#         # Act
-#         response = client.post("/v1/store/memories/forget", json=payload, headers=auth_headers)
-
-#         # Assert
-#         assert response.status_code == 422  # Validation error
-
-
-# class TestAuthenticationRequirement:
-#     """Tests to verify authentication is required for all endpoints."""
-
-#     def test_create_memory_without_auth(self, client):
-#         """Test that create memory requires authentication."""
-#         payload = {"content": "Test"}
-#         response = client.post("/v1/store/memories", json=payload)
-#         # The exact status code depends on auth implementation
-#         # but it should not be 200
-#         assert response.status_code != 200
-
-#     def test_search_memories_without_auth(self, client):
-#         """Test that search memories requires authentication."""
-#         payload = {"query": "test"}
-#         response = client.post("/v1/store/search", json=payload)
-#         assert response.status_code != 200
-
-#     def test_get_memory_without_auth(self, client):
-#         """Test that get memory requires authentication."""
-#         response = client.get("/v1/store/memories/test-id")
-#         assert response.status_code != 200
-
-#     def test_list_memories_without_auth(self, client):
-#         """Test that list memories requires authentication."""
-#         response = client.get("/v1/store/memories")
-#         assert response.status_code != 200
-
-#     def test_update_memory_without_auth(self, client):
-#         """Test that update memory requires authentication."""
-#         payload = {"content": "Updated"}
-#         response = client.put("/v1/store/memories/test-id", json=payload)
-#         assert response.status_code != 200
-
-#     def test_delete_memory_without_auth(self, client):
-#         """Test that delete memory requires authentication."""
-#         response = client.delete("/v1/store/memories/test-id")
-#         assert response.status_code != 200
-
-#     def test_forget_memory_without_auth(self, client):
-#         """Test that forget memory requires authentication."""
-#         payload = {}
-#         response = client.post("/v1/store/memories/forget", json=payload)
-#         assert response.status_code != 200
->>>>>>> 72a68712
+        assert response.status_code == 200