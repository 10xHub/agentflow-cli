--- conflicted
+++ resolved
@@ -4,11 +4,7 @@
 
 [project]
 name = "10xscale-agentflow-cli"
-<<<<<<< HEAD
-version = "0.1.7"
-=======
 version = "0.1.6"
->>>>>>> d610530f
 description = "CLI and API for 10xscale AgentFlow"
 readme = "README.md"
 license = {text = "MIT"}
@@ -42,15 +38,6 @@
     "fastapi",
     "gunicorn",
     "orjson",
-<<<<<<< HEAD
-    "python-multipart>=0.0.19",
-    "pydantic>=2.8.2",
-    "pydantic-settings>=2.3.4",
-    "uvicorn>=0.30.1",
-    "typer",
-    "python-dotenv",
-    "PyJWT>=2.8.0",
-=======
     "python-multipart",
     "pydantic",
     "pydantic-settings",
@@ -58,7 +45,6 @@
     "typer",
     "python-dotenv",
     "PyJWT",
->>>>>>> d610530f
 ]
 
 [project.urls]
